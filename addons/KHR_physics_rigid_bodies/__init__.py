import bpy

from .blender.com import gltf2_blender_rigid_bodies_ui as rb_extra_ui
from .blender.com import gltf2_blender_rigid_bodies_ops as rb_ops
from .blender.exp.gltf2_blender_rigid_bodies import glTF2ExportUserExtension
from .blender.imp.gltf2_blender_rigid_bodies import glTF2ImportUserExtension
from io_scene_gltf2 import exporter_extension_layout_draw
from .io.com.gltf2_io_rigid_bodies import (
    rigidBody_Extension_Name
)

bl_info = {
    "name": "KHR_physics_rigid_bodies",
    "category": "Import-Export",
    "version": (0, 2, 3),
    "blender": (4, 3, 0),
    "location": "File > Export > glTF 2.0",
    "description": "Extension for adding rigid body information to exported glTF file",
    "tracker_url": "https://github.com/eoineoineoin/glTF_Physics_Blender_Exporter/issues",
    "isDraft": True,
    "developer": "Eoin Mcloughlin (Havok)",
    "url": "https://github.com/eoineoineoin/glTF_Physics_Blender_Exporter",
}


def draw_export(context, layout):
    exportProps = bpy.context.scene.khr_physics_exporter_props
    header, body = layout.panel(
        "KHR_physics_rigid_bodies_exporter", default_closed=False
    )
    header.use_property_split = False
    header.prop(exportProps, "enabled")
    header.active = exportProps.enabled
    if body != None:
        body.use_property_split = False
        body.prop(exportProps, "reparent_bones")


def draw_import(context, layout):
    importProps = bpy.context.scene.khr_physics_importer_props
    header, body = layout.panel(
        "KHR_physics_rigid_bodies_importer", default_closed=False
    )
    header.use_property_split = False
    header.prop(importProps, "enabled")
    header.active = importProps.enabled


def register():
    rb_ops.register_ops()
    rb_extra_ui.register_ui()
    exporter_extension_layout_draw[rigidBody_Extension_Name] = draw_export


def unregister():
<<<<<<< HEAD
    rb_extra_ui.unregister_ui()
    del exporter_extension_layout_draw[rigidBody_Extension_Name]
=======
    rb_ops.unregister_ops()
    rb_extra_ui.unregister_ui()
>>>>>>> af8d2fbd
<|MERGE_RESOLUTION|>--- conflicted
+++ resolved
@@ -51,12 +51,7 @@
     rb_extra_ui.register_ui()
     exporter_extension_layout_draw[rigidBody_Extension_Name] = draw_export
 
-
 def unregister():
-<<<<<<< HEAD
-    rb_extra_ui.unregister_ui()
-    del exporter_extension_layout_draw[rigidBody_Extension_Name]
-=======
     rb_ops.unregister_ops()
     rb_extra_ui.unregister_ui()
->>>>>>> af8d2fbd
+    del exporter_extension_layout_draw[rigidBody_Extension_Name]